--- conflicted
+++ resolved
@@ -24,11 +24,7 @@
 #r "nuget: Fake.IO.FileSystem"
 #r "nuget: Fake.Api.GitHub"
 #r "nuget: Octokit"
-<<<<<<< HEAD
-#r "nuget: MSBuild.StructuredLogger, Version=2.2.206"
-=======
 #r "nuget: MSBuild.StructuredLogger, Version=2.2.243"
->>>>>>> fe86d3c3
 
 open Fake.Core
 open Fake.DotNet
