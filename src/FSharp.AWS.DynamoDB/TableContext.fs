--- conflicted
+++ resolved
@@ -2,8 +2,6 @@
 
 open System.Collections.Generic
 open System.Net
-open System.Threading
-open System.Threading.Tasks
 
 open Microsoft.FSharp.Quotations
 open FSharp.Control
@@ -2171,8 +2169,6 @@
         member t.UpdateProvisionedThroughput(provisionedThroughput: ProvisionedThroughput) : unit =
             let spec = Throughput.Provisioned provisionedThroughput
             t.UpdateTableIfRequiredAsync(spec) |> Async.Ignore |> Async.RunSynchronously
-<<<<<<< HEAD
-=======
 
 /// Helpers for working with <c>TransactWriteItemsRequest</c>
 module TransactWriteItemsRequest =
@@ -2181,5 +2177,4 @@
     let (|TransactionCanceledConditionalCheckFailed|_|): exn -> unit option =
         function
         | :? TransactionCanceledException as e when e.CancellationReasons.Exists(fun x -> x.Code = "ConditionalCheckFailed") -> Some()
-        | _ -> None
->>>>>>> f31ff7b1
+        | _ -> None